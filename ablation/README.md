# Experiments

Remember our weakly-supervised architecture:

classifer -> CAM -> pseudo-masks -> segmentation

We conducted experiments on 24 different hyperparameters configurations and compared their performances.

The experiments were a grid search of 4 dimensions:

- pseudo-mask thresholds: (0.25, 0.325), (0.3, 0.7), (0.21, 0.33)
- segmentation model:
  - Learning rate: 1e-3, 1e-2
  - Loss function: Cross entropy loss, Dice loss
  - Batch size: 16, 64

In total: 3 x 2 x 2 x 2 = 24 configurations

# Reason we picked these hyperparameters

- pseudo-mask thresholds: we ran an initial grid search using segnet to find well-performing thresholds, then used these across all models to check performance
- Learning rate: 1e-3 is typical, 1e-2 learning faster to see if it helps
- Loss function: CE is typical, dice loss is another commonly used
- Batch size: 16 and 64 are common, 16 is also the same as fully-supervised

# Hyperparameters that were kept consistent (Model architecture)

**Classifier model**

Throughout the experiments, we maintained the same classifier model and its hyperparameters. This is because the model was tuned to have >90% accuracy and was deemed good enough.

In particular:
- We used pretrained ResNet50 model, only fine-tuned the classifier: it's a commonly used backbone in generating cam
- Epochs: 20
- Loss fn: cross entropy
- Learning rate: 1e-3
- Batch size: 32
- Optimizer: Adam

**CAM**

GradCam++ is in use because it's a refined version of GradCam. ScoreCam was tested with OOM error on A100(40GB GRAM). https://arxiv.org/abs/1710.11063

**Pseudo mask generation**

- The generation process involves 2 thresholds that determine the split between 3 classes: foreground, contour(ambiguous), background that are aligned with the original dataset. These thresholds are varied but the rest of the process is the same.

**Segmentation model**

Aside from LR, loss fn, batch size; other segmentation model hyperparameters were kept consistent:
- AdamW optimizer
  - 1e-4 weight_decay
  - LR varies as above
- StepLR scheduler
  - step_size=15
  - gamma=0.1

# Weakly-supervised baseline: Comparison to fully-supervised experiments

The most relatable configuration to the fully-supervised experiments are

- pseudo-mask thresholds: (0.3, 0.7) - common setting in previous work
- Learning rate: 1e-3
- Loss function: Cross entropy loss
- Batch size: 16

This is because the last 3 hyperparameters are exactly those used for training the fully-supervised models, which we consider our baseline.

<<<<<<< HEAD
=======
# Execution commands

To run grid search

```
# make sure classification model is under cam/saved_models
python -m ablation.grid_search
```
>>>>>>> d46eff66
<|MERGE_RESOLUTION|>--- conflicted
+++ resolved
@@ -66,14 +66,3 @@
 
 This is because the last 3 hyperparameters are exactly those used for training the fully-supervised models, which we consider our baseline.
 
-<<<<<<< HEAD
-=======
-# Execution commands
-
-To run grid search
-
-```
-# make sure classification model is under cam/saved_models
-python -m ablation.grid_search
-```
->>>>>>> d46eff66
