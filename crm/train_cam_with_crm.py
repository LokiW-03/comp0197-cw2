--- conflicted
+++ resolved
@@ -169,19 +169,11 @@
         torch.save(model.state_dict(), f"{CRM_MODEL_SAVE_PATH}/efficientnet_pet_scorecam_crm.pth")
         torch.save(recon_net.state_dict(), f"{CRM_MODEL_SAVE_PATH}/reconstruct_net_eff.pth")
 
-<<<<<<< HEAD
-    graph_dir = "loss"
-    os.makedirs(graph_dir, exist_ok=True)
-    filename = os.path.join(graph_dir, f"{model_name}_loss_history.pt")
-    torch.save(loss_history, filename)
-    print("Saved loss history to loss/{model_name}_loss_history.pt")
-=======
     # graph_dir = "./graph"
     # os.makedirs(graph_dir, exist_ok=True)
     # filename = os.path.join(graph_dir, f"{model_name}_loss_history.pt")
     # torch.save(loss_history, filename)
     # print("Saved loss history to ./graph/{model_name}_loss_history.pt")
->>>>>>> 7c573a81
 
     print("Training complete. Models saved.")
 
