--- conflicted
+++ resolved
@@ -39,17 +39,7 @@
         cam_generator = GradCAMpp(cam_model)
         recon_model = ReconstructNet(NUM_CLASSES).to(device)
         recon_model.load_state_dict(torch.load(f"{CRM_MODEL_SAVE_PATH}/reconstruct_net_resnet_drs.pth", map_location=device, weights_only=True))
-       
-<<<<<<< HEAD
-    else:
-        cam_model = EfficientNetB4_CAM(NUM_CLASSES).to(device)
-        cam_model.load_state_dict(torch.load(f"{CRM_MODEL_SAVE_PATH}/efficientnet_pet_scorecam_crm.pth", map_location=device, weights_only=True))
-        cam_generator = ScoreCAM(cam_model)
-        recon_model = ReconstructNet(NUM_CLASSES).to(device)
-        recon_model.load_state_dict(torch.load(f"{CRM_MODEL_SAVE_PATH}/reconstruct_net_eff.pth", map_location=device, weights_only=True))
 
-=======
->>>>>>> 86808417
     cam_model.eval()
     recon_model.eval()
 
